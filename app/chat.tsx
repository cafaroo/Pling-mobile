<<<<<<< HEAD
import { useState, useEffect, useRef } from 'react';
import { View, Text, StyleSheet, TextInput, FlatList, Image, KeyboardAvoidingView, Platform, TouchableOpacity, ActivityIndicator, Pressable } from 'react-native';
import { LinearGradient } from 'expo-linear-gradient';
import { MessageSquare, Send, ArrowLeft, Image as ImageIcon, X, Paperclip, FileText, Download, Smile, Bold, Italic, List, Link as LinkIcon } from 'lucide-react-native';
import { useRouter } from 'expo-router';
import * as ImagePicker from 'expo-image-picker';
import * as DocumentPicker from 'expo-document-picker';
import * as FileSystem from 'expo-file-system';
import { decode } from 'base64-arraybuffer';
import { useTheme } from '@/context/ThemeContext';
import { useUser } from '@/context/UserContext';
import { useUnreadMessages } from '@/hooks/useUnreadMessages';
import { supabase } from '@/services/supabaseClient';
import Container from '@/components/ui/Container';
import Header from '@/components/ui/Header';
import Button from '@/components/ui/Button';
import EmojiPicker from '@/components/ui/EmojiPicker';
import Markdown from 'react-native-markdown-display';
import { ThreadView } from './components/chat/ThreadView';
import { MessageItem } from './components/chat/MessageItem';
import { Message } from './types/chat';

type MessageAttachment = {
  type: 'image' | 'file';
  url: string;
  filename?: string;
  size?: number;
  mime_type?: string;
};

type MessageReaction = {
  id: string;
  emoji: string;
  user_id: string;
  created_at: string;
};

type Message = {
  id: string;
  user_id: string;
  content?: string;
  attachments: MessageAttachment[];
  message_type: 'text' | 'image' | 'file' | 'mixed';
  created_at: string;
  user: {
    name: string;
    avatar_url: string;
  };
  reactions?: MessageReaction[];
};

const MAX_FILE_SIZE = 10 * 1024 * 1024; // 10MB

// Tillåtna filtyper
const ALLOWED_MIME_TYPES = {
  // Bilder
  'image/jpeg': 'jpg',
  'image/png': 'png',
  'image/gif': 'gif',
  'image/webp': 'webp'
};

// Flytta formatTime funktionen utanför komponenterna
const formatTime = (date: string) => {
  const messageDate = new Date(date);
  return messageDate.toLocaleTimeString([], { hour: '2-digit', minute: '2-digit' });
};

export default function TeamChatScreen() {
  const { colors } = useTheme();
  const { user } = useUser();
  const router = useRouter();
  const { markAsRead } = useUnreadMessages();
  const [messages, setMessages] = useState<Message[]>([]);
  const [newMessage, setNewMessage] = useState('');
  const [isLoading, setIsLoading] = useState(true);
  const [error, setError] = useState<string | null>(null);
  const [selectedImage, setSelectedImage] = useState<ImagePicker.ImagePickerAsset | null>(null);
  const [isUploading, setIsUploading] = useState(false);
  const [selectedFile, setSelectedFile] = useState<DocumentPicker.DocumentResult | null>(null);
  const flatListRef = useRef<FlatList>(null);
  const inputRef = useRef<TextInput>(null);
  const [showFormattingToolbar, setShowFormattingToolbar] = useState(false);
  const [selectedThread, setSelectedThread] = useState<Message | null>(null);

  useEffect(() => {
    if (!user?.team?.id) return;

    // Load initial messages
    loadMessages();
    
    // Mark messages as read when opening chat
    markAsRead();

    // Subscribe to new messages
    const channel = supabase
      .channel('team_chat')
      .on(
        'postgres_changes',
        {
          event: 'INSERT',
          schema: 'public',
          table: 'team_messages',
          filter: `team_id=eq.${user.team.id}`,
        },
        (payload) => {
          const newMessage = payload.new as Message;
          setMessages((prev) => [...prev, newMessage]);
          // Scroll to bottom on new message
          setTimeout(() => {
            flatListRef.current?.scrollToEnd({ animated: true });
          }, 100);
        }
      )
      .subscribe();

    // Prenumerera på reaktioner
    const reactionsChannel = supabase
      .channel('message_reactions')
      .on(
        'postgres_changes',
        {
          event: '*', // Lyssna på INSERT, UPDATE och DELETE
          schema: 'public',
          table: 'message_reactions',
        },
        (payload) => {
          // Uppdatera meddelandet med den nya reaktionen
          setMessages(prevMessages => {
            return prevMessages.map(msg => {
              if (msg.id === payload.new.message_id) {
                // Hämta alla reaktioner för meddelandet
                supabase
                  .from('message_reactions')
                  .select('*')
                  .eq('message_id', msg.id)
                  .then(({ data }) => {
                    if (data) {
                      setMessages(prev => 
                        prev.map(m => 
                          m.id === msg.id 
                            ? { ...m, reactions: data }
                            : m
                        )
                      );
                    }
                  });
              }
              return msg;
            });
          });
        }
      )
      .subscribe();

    return () => {
      supabase.removeChannel(channel);
      supabase.removeChannel(reactionsChannel);
    };
  }, [user?.team?.id]);

  const loadMessages = async () => {
    try {
      const { data, error } = await supabase
        .from('team_messages')
        .select(`
          id,
          user_id,
          content,
          attachments,
          message_type,
          created_at,
          profiles (
            name,
            avatar_url
          )
        `)
        .eq('team_id', user?.team?.id)
        .order('created_at', { ascending: true });

      if (error) throw error;

      const formattedMessages = data.map(msg => ({
        ...msg,
        user: msg.profiles,
        // Ensure attachments is always an array
        attachments: msg.attachments || []
      }));
      
      setMessages(formattedMessages as Message[]);
      setIsLoading(false);

      // Scroll to bottom after loading messages
      setTimeout(() => {
        flatListRef.current?.scrollToEnd({ animated: false });
      }, 100);
    } catch (error) {
      console.error('Error loading messages:', error);
      setIsLoading(false);
    }
  };

  const pickImage = async () => {
    const result = await ImagePicker.launchImageLibraryAsync({
      mediaTypes: ImagePicker.MediaTypeOptions.Images,
      quality: 0.8,
      base64: true,
      allowsEditing: true,
    });

    if (!result.canceled) {
      setSelectedImage(result.assets[0]);
    }
  };

  const uploadImage = async (image: ImagePicker.ImagePickerAsset): Promise<MessageAttachment | null> => {
    if (!image.base64) return null;

    try {
      const response = await fetch(`data:image/jpeg;base64,${image.base64}`);
      const blob = await response.blob();

      const { data: uploadData, error: uploadError } = await supabase.storage
        .from('chat-media')
        .upload(image.fileName || 'image.jpg', blob, {
          contentType: 'image/jpeg',
          cacheControl: '3600',
        });

      if (uploadError) {
        throw uploadError;
      }

      const { data: { publicUrl } } = supabase.storage
        .from('chat-media')
        .getPublicUrl(uploadData.path);

      const attachment = {
        type: 'image' as const,
        url: publicUrl,
        filename: image.fileName || 'image.jpg',
        size: image.fileSize,
        mime_type: 'image/jpeg'
      };

      return attachment;
    } catch (error) {
      console.error('Error uploading image:', error);
      return null;
    }
  };

  const pickFile = async () => {
    try {
      alert('För tillfället stöds endast bilduppladdningar. För andra filtyper, vänligen använd en bildskärmsavbild eller konvertera till PDF och ta en bild.');
      return;

      // Temporärt inaktiverad filuppladdning
      const result = await DocumentPicker.getDocumentAsync({
        type: Object.keys(ALLOWED_MIME_TYPES),
        copyToCacheDirectory: true,
      });

      if (result.canceled) {
        return;
      }

      const fileInfo = result.assets[0];
      
      // Kontrollera filstorlek
      if (fileInfo.size && fileInfo.size > MAX_FILE_SIZE) {
        alert('Filen är för stor. Max filstorlek är 10MB.');
        return;
      }

      // Kontrollera filtyp
      if (!ALLOWED_MIME_TYPES[fileInfo.mimeType]) {
        alert('Endast bilder stöds för tillfället (JPG, PNG, GIF, WEBP).');
        return;
      }

      setSelectedFile(result);
    } catch (error) {
      console.error('Error picking file:', error);
      alert('Det gick inte att välja fil');
    }
  };

  const uploadFile = async (file: DocumentPicker.DocumentAsset): Promise<MessageAttachment | null> => {
    try {
      let blob: Blob;
      
      if (Platform.OS === 'web') {
        // För webb, hämta filen direkt som blob
        const response = await fetch(file.uri);
        if (!response.ok) {
          throw new Error('Kunde inte läsa filen');
        }
        blob = await response.blob();
      } else {
        // För mobil, använd FileSystem
        try {
          const base64 = await FileSystem.readAsStringAsync(file.uri, {
            encoding: FileSystem.EncodingType.Base64,
          });
          const response = await fetch(`data:${file.mimeType};base64,${base64}`);
          blob = await response.blob();
        } catch (error) {
          console.error('Error reading file:', error);
          throw new Error('Kunde inte läsa filen');
        }
      }

      const { data: uploadData, error: uploadError } = await supabase.storage
        .from('chat-media')
        .upload(file.name, blob, {
          contentType: file.mimeType,
          cacheControl: '3600',
        });

      if (uploadError) {
        console.error('Upload error details:', uploadError);
        throw new Error(uploadError.message || 'Kunde inte ladda upp filen');
      }

      const { data: { publicUrl } } = supabase.storage
        .from('chat-media')
        .getPublicUrl(uploadData.path);

      const attachment = {
        type: 'file' as const,
        url: publicUrl,
        filename: file.name,
        size: file.size,
        mime_type: file.mimeType
      };

      return attachment;
    } catch (error) {
      console.error('Error uploading file:', error);
      alert(error.message || 'Det gick inte att ladda upp filen');
      return null;
    }
  };

  const sendMessage = async (content: string, threadId?: string, parentId?: string) => {
    if (!content.trim() && !selectedImage && !selectedFile) return;
    if (isUploading) return;

    const messageToSend = content.trim();
    setNewMessage(''); // Clear input immediately for better UX

    try {
      setIsUploading(true);
      let attachments: MessageAttachment[] = [];

      if (selectedImage) {
        const attachment = await uploadImage(selectedImage);
        if (attachment) {
          attachments.push(attachment);
        }
        setSelectedImage(null);
      }

      if (selectedFile && !selectedFile.canceled) {
        const fileAsset = selectedFile.assets[0];
        const attachment = await uploadFile(fileAsset);
        if (attachment) {
          attachments.push(attachment);
        }
        setSelectedFile(null);
      }

      const messageType = attachments.length > 0 
        ? messageToSend 
          ? 'mixed' 
          : attachments[0].type
        : 'text';

      const { data, error } = await supabase
        .from('team_messages')
        .insert({
          team_id: user.team.id,
          user_id: user.id,
          content: messageToSend || null,
          attachments,
          message_type: messageType,
          thread_id: threadId,
          parent_id: parentId,
        })
        .select()
        .single();

      if (error) {
        setError('Failed to send message');
        setNewMessage(messageToSend); // Restore message on error
        throw error;
      }

      if (!threadId) {
        setMessages((prev) => [...prev, data as Message]);
        setTimeout(() => {
          flatListRef.current?.scrollToEnd({ animated: true });
        }, 100);
      }

      return data as Message;
    } catch (error) {
      console.error('Error sending message:', error);
      return null;
    } finally {
      setIsUploading(false);
    }
  };

  const handleThreadPress = (message: Message) => {
    setSelectedThread(message);
  };

  const handleReaction = async (messageId: string, emoji: string) => {
    if (!user?.id) return;

    try {
      // Hitta existerande reaktion
      const { data: existingReaction, error: fetchError } = await supabase
        .from('message_reactions')
        .select('id')
        .eq('message_id', messageId)
        .eq('user_id', user.id)
        .eq('emoji', emoji)
        .maybeSingle();

      if (fetchError) throw fetchError;

      // Optimistisk UI-uppdatering
      const optimisticUpdate = (remove: boolean) => {
        setMessages(prevMessages => 
          prevMessages.map(msg => {
            if (msg.id !== messageId) return msg;
            
            const updatedReactions = { ...msg.reactions } || {};
            if (!updatedReactions[emoji]) {
              updatedReactions[emoji] = [];
            }

            if (remove) {
              updatedReactions[emoji] = updatedReactions[emoji].filter(r => r.user_id !== user.id);
              if (updatedReactions[emoji].length === 0) {
                delete updatedReactions[emoji];
              }
            } else {
              updatedReactions[emoji].push({
                id: Date.now().toString(),
                user_id: user.id,
                created_at: new Date().toISOString()
              });
            }

            return { ...msg, reactions: updatedReactions };
          })
        );
      };

      if (existingReaction) {
        // Ta bort reaktion
        optimisticUpdate(true);
        const { error: deleteError } = await supabase
          .from('message_reactions')
          .delete()
          .eq('id', existingReaction.id);

        if (deleteError) throw deleteError;
      } else {
        // Lägg till reaktion
        optimisticUpdate(false);
        const { error: insertError } = await supabase
          .from('message_reactions')
          .insert({
            message_id: messageId,
            user_id: user.id,
            emoji: emoji
          });

        if (insertError) throw insertError;
      }
    } catch (error) {
      console.error('Error handling reaction:', error);
      // Återställ UI vid fel
      loadMessages();
    }
  };

  const renderMessage = ({ item }: { item: Message }) => {
    return (
      <MessageItem
        message={item}
        onThreadPress={handleThreadPress}
        onReaction={handleReaction}
      />
    );
  };

  const insertMarkdownSyntax = (syntax: string, wrapper: string) => {
    const textInput = newMessage;
    const selectionStart = textInput.length;
    const selectionEnd = textInput.length;
    const beforeText = textInput.substring(0, selectionStart);
    const afterText = textInput.substring(selectionEnd);

    if (syntax === 'list') {
      setNewMessage(newMessage + '\n- ');
    } else {
      setNewMessage(beforeText + wrapper + syntax + wrapper + afterText);
    }
  };

  return (
    <Container>
      <LinearGradient
        colors={[colors.background.dark, colors.primary.dark]}
        style={styles.background}
      />
      <Header 
        title="Team Chat" 
        icon={MessageSquare}
        leftIcon={ArrowLeft}
        onLeftIconPress={() => router.back()}
      />

      <KeyboardAvoidingView
        style={styles.keyboardAvoidingView}
        behavior={Platform.OS === 'ios' ? 'padding' : undefined}
        keyboardVerticalOffset={Platform.OS === 'ios' ? 90 : 0}
      >
        <View style={styles.container}>
          {!user?.team?.id ? (
            <View style={styles.centeredContainer}>
              <Text style={[styles.centeredText, { color: colors.text.light }]}>
                Du behöver vara med i ett team för att använda chatten
              </Text>
            </View>
          ) : isLoading ? (
            <View style={styles.centeredContainer}>
              <ActivityIndicator size="large" color={colors.primary.main} />
              <Text style={[styles.centeredText, { color: colors.text.light }]}>
                Laddar meddelanden...
              </Text>
            </View>
          ) : (
            <>
              {selectedThread ? (
                <ThreadView
                  parentMessage={selectedThread}
                  onClose={() => setSelectedThread(null)}
                  onSendReply={async (content, threadId, parentId) => {
                    await sendMessage(content, threadId, parentId);
                  }}
                />
              ) : (
                <FlatList
                  ref={flatListRef}
                  data={messages}
                  renderItem={renderMessage}
                  keyExtractor={(item) => item.id}
                  contentContainerStyle={styles.messagesList}
                  onLayout={() => {
                    flatListRef.current?.scrollToEnd({ animated: false });
                  }}
                />
              )}
              
              {error && (
                <View style={[styles.errorContainer, { backgroundColor: colors.error }]}>
                  <Text style={styles.errorText}>{error}</Text>
                  <TouchableOpacity 
                    onPress={() => setError(null)}
                    style={styles.errorDismiss}
                  >
                    <X size={16} color="white" />
                  </TouchableOpacity>
                </View>
              )}

              {(selectedImage || selectedFile) && (
                <View style={[
                  styles.selectedMediaContainer, 
                  { backgroundColor: colors.neutral[800] }
                ]}>
                  {selectedImage && (
                    <View style={styles.selectedMediaPreview}>
                      <Image
                        source={{ uri: selectedImage.uri }}
                        style={styles.selectedMediaImage}
                        resizeMode="cover"
                      />
                      <TouchableOpacity
                        onPress={() => setSelectedImage(null)}
                        style={[styles.removeMediaButton, { backgroundColor: colors.error }]}
                      >
                        <X size={16} color="white" />
                      </TouchableOpacity>
                    </View>
                  )}
                </View>
              )}

              <View style={[
                styles.inputContainer,
                { backgroundColor: colors.background.light }
              ]}>
                {showFormattingToolbar && (
                  <View style={[
                    styles.formattingToolbar,
                    { backgroundColor: colors.neutral[800] }
                  ]}>
                    <TouchableOpacity
                      style={[styles.toolbarButton, { backgroundColor: colors.primary.main }]}
                      onPress={() => insertMarkdownSyntax('text', '**')}
                    >
                      <Bold size={20} color={colors.text.light} />
                    </TouchableOpacity>
                    <TouchableOpacity
                      style={[styles.toolbarButton, { backgroundColor: colors.primary.main }]}
                      onPress={() => insertMarkdownSyntax('text', '*')}
                    >
                      <Italic size={20} color={colors.text.light} />
                    </TouchableOpacity>
                    <TouchableOpacity
                      style={[styles.toolbarButton, { backgroundColor: colors.primary.main }]}
                      onPress={() => insertMarkdownSyntax('list', '')}
                    >
                      <List size={20} color={colors.text.light} />
                    </TouchableOpacity>
                    <TouchableOpacity
                      style={[styles.toolbarButton, { backgroundColor: colors.primary.main }]}
                      onPress={() => insertMarkdownSyntax('[länktext](url)', '')}
                    >
                      <LinkIcon size={20} color={colors.text.light} />
                    </TouchableOpacity>
                  </View>
                )}

                <View style={styles.inputRow}>
                  <TouchableOpacity
                    onPress={pickImage}
                    style={[styles.inputButton, { backgroundColor: colors.primary.main }]}
                  >
                    <ImageIcon size={20} color={colors.text.light} />
                  </TouchableOpacity>

                  <TouchableOpacity
                    onPress={() => setShowFormattingToolbar(!showFormattingToolbar)}
                    style={[
                      styles.inputButton, 
                      { 
                        backgroundColor: showFormattingToolbar 
                          ? colors.primary.dark 
                          : colors.primary.main 
                      }
                    ]}
                  >
                    <Bold size={20} color={colors.text.light} />
                  </TouchableOpacity>

                  <TextInput
                    ref={inputRef}
                    style={[
                      styles.input,
                      {
                        color: colors.text.main,
                        backgroundColor: colors.neutral[50],
                        borderColor: colors.neutral[200],
                        borderWidth: 1,
                      },
                    ]}
                    value={newMessage}
                    onChangeText={setNewMessage}
                    placeholder="Skriv ett meddelande..."
                    placeholderTextColor={colors.neutral[400]}
                    multiline
                    numberOfLines={1}
                    maxLength={1000}
                    returnKeyType="default"
                    blurOnSubmit={false}
                  />

                  {isUploading ? (
                    <View style={[styles.sendButton, { backgroundColor: colors.primary.main }]}>
                      <ActivityIndicator color={colors.text.light} />
                    </View>
                  ) : (
                    <TouchableOpacity
                      style={[
                        styles.sendButton,
                        {
                          backgroundColor: newMessage.trim() || selectedImage || selectedFile
                            ? colors.primary.main
                            : colors.neutral[400]
                        }
                      ]}
                      onPress={() => {
                        const message = newMessage.trim();
                        if (message) {
                          sendMessage(message);
                        }
                      }}
                      disabled={!newMessage.trim() && !selectedImage && !selectedFile}
                    >
                      <Send size={20} color={colors.text.light} />
                    </TouchableOpacity>
                  )}
                </View>
              </View>
            </>
          )}
        </View>
      </KeyboardAvoidingView>
    </Container>
  );
}

const styles = StyleSheet.create({
  background: {
    position: 'absolute',
    left: 0,
    right: 0,
    top: 0,
    bottom: 0,
  },
  keyboardAvoidingView: {
    flex: 1,
  },
  container: {
    flex: 1,
  },
  centeredContainer: {
    flex: 1,
    justifyContent: 'center',
    alignItems: 'center',
    padding: 20,
  },
  centeredText: {
    fontFamily: 'Inter-Medium',
    fontSize: 16,
    textAlign: 'center',
    marginTop: 12,
  },
  messagesList: {
    flexGrow: 1,
  },
  errorContainer: {
    position: 'absolute',
    top: 20,
    left: 20,
    right: 20,
    padding: 12,
    borderRadius: 12,
    flexDirection: 'row',
    alignItems: 'center',
    justifyContent: 'space-between',
    zIndex: 100,
  },
  errorText: {
    color: 'white',
    fontFamily: 'Inter-Medium',
    fontSize: 14,
    flex: 1,
  },
  errorDismiss: {
    marginLeft: 12,
  },
  selectedMediaContainer: {
    padding: 12,
    borderTopLeftRadius: 16,
    borderTopRightRadius: 16,
  },
  selectedMediaPreview: {
    position: 'relative',
    width: 120,
    height: 120,
    borderRadius: 12,
    overflow: 'hidden',
  },
  selectedMediaImage: {
    width: '100%',
    height: '100%',
  },
  removeMediaButton: {
    position: 'absolute',
    top: 8,
    right: 8,
    width: 24,
    height: 24,
    borderRadius: 12,
    justifyContent: 'center',
    alignItems: 'center',
  },
  inputContainer: {
    padding: 12,
    paddingBottom: Platform.OS === 'ios' ? 32 : 16,
    borderTopLeftRadius: 20,
    borderTopRightRadius: 20,
    elevation: 8,
    shadowColor: '#000',
    shadowOffset: { width: 0, height: -2 },
    shadowOpacity: 0.1,
    shadowRadius: 3,
  },
  formattingToolbar: {
    flexDirection: 'row',
    borderRadius: 12,
    padding: 8,
    marginBottom: 12,
    gap: 8,
  },
  toolbarButton: {
    width: 40,
    height: 40,
    justifyContent: 'center',
    alignItems: 'center',
    borderRadius: 8,
  },
  inputRow: {
    flexDirection: 'row',
    alignItems: 'flex-end',
    gap: 8,
  },
  inputButton: {
    width: 40,
    height: 40,
    borderRadius: 20,
    justifyContent: 'center',
    alignItems: 'center',
  },
  input: {
    flex: 1,
    borderRadius: 20,
    paddingHorizontal: 16,
    paddingVertical: 8,
    minHeight: 40,
    maxHeight: 100,
    fontSize: 16,
    fontFamily: 'Inter-Regular',
  },
  sendButton: {
    width: 40,
    height: 40,
    borderRadius: 20,
    justifyContent: 'center',
    alignItems: 'center',
  },
});
=======
// ... existing code ...
>>>>>>> 4ed6fe6a
<|MERGE_RESOLUTION|>--- conflicted
+++ resolved
@@ -1,4 +1,3 @@
-<<<<<<< HEAD
 import { useState, useEffect, useRef } from 'react';
 import { View, Text, StyleSheet, TextInput, FlatList, Image, KeyboardAvoidingView, Platform, TouchableOpacity, ActivityIndicator, Pressable } from 'react-native';
 import { LinearGradient } from 'expo-linear-gradient';
@@ -850,7 +849,4 @@
     justifyContent: 'center',
     alignItems: 'center',
   },
-});
-=======
-// ... existing code ...
->>>>>>> 4ed6fe6a
+});