--- conflicted
+++ resolved
@@ -1,4 +1,3 @@
-<<<<<<< HEAD
 // User types
 export type User = {
   id: string;
@@ -7,6 +6,26 @@
   avatarUrl?: string;
   team?: Team;
   organizations?: Organization[];
+  username?: string;
+};
+
+// Chat types
+export type ChatUser = {
+  id: string;
+  username: string;
+  avatar_url?: string;
+};
+
+export type ChatMessage = {
+  id: string;
+  content: string;
+  user: ChatUser;
+  created_at: string;
+  reply_count: number;
+  parent_id?: string;
+  thread_id?: string;
+  replies?: ChatMessage[];
+  reactions?: { [emoji: string]: ChatUser[] };
 };
 
 // Sales types
@@ -226,7 +245,4 @@
   messageType: MessageType;
   createdAt: string;
   user?: User;
-};
-=======
-// ... existing code ...
->>>>>>> 4ed6fe6a
+};